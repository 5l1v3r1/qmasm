###################################
# QASM utility functions          #
# By Scott Pakin <pakin@lanl.gov> #
###################################

import qasm

# Define a function that maps from a symbol to a number, creating a
# new association if necessary.
def symbol_to_number(sym):
    global sym2num, next_sym_num
    try:
        return qasm.sym2num[sym]
    except KeyError:
<<<<<<< HEAD
        next_sym_num += 1
        sym2num[sym] = next_sym_num
        return next_sym_num
=======
        qasm.next_sym_num += 1
        qasm.sym2num[sym] = qasm.next_sym_num
        return qasm.next_sym_num
>>>>>>> 049afffd

# Define a function to abort the program on an error.
def abend(str):
    global progname
    sys.stderr.write("%s: %s\n" % (progname, str))
    sys.exit(1)<|MERGE_RESOLUTION|>--- conflicted
+++ resolved
@@ -12,15 +12,9 @@
     try:
         return qasm.sym2num[sym]
     except KeyError:
-<<<<<<< HEAD
-        next_sym_num += 1
-        sym2num[sym] = next_sym_num
-        return next_sym_num
-=======
         qasm.next_sym_num += 1
         qasm.sym2num[sym] = qasm.next_sym_num
         return qasm.next_sym_num
->>>>>>> 049afffd
 
 # Define a function to abort the program on an error.
 def abend(str):
